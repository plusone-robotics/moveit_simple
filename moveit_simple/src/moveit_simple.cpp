--- conflicted
+++ resolved
@@ -34,7 +34,7 @@
   params_(ros::NodeHandle("~/moveit_simple")),
   speed_modifier_(1.0),
   dynamic_reconfig_server_(ros::NodeHandle("~/moveit_simple"))
-<<<<<<< HEAD
+
 {
   init(nh, robot_description, group_name);
   moveit_tool_link = joint_group_->getSolverInstance()->getTipFrame();
@@ -68,8 +68,7 @@
 
 void Robot::init(const ros::NodeHandle & nh, const std::string &robot_description,
                  const std::string &group_name)
-=======
->>>>>>> 7a0dbeeb
+
 {
   ROS_INFO_STREAM("Loading MoveIt objects based on, robot description: " << robot_description
                   << ", group name: " << group_name);
@@ -169,11 +168,8 @@
 {
   std::lock_guard<std::recursive_mutex> guard(m_);
 
-<<<<<<< HEAD
-=======
   std::string moveit_tool_link = joint_group_->getSolverInstance()->getTipFrame();
 
->>>>>>> 7a0dbeeb
   ROS_INFO_STREAM("Attempting to add " << point_name << " to " << traj_name <<
                   " relative to " << pose_frame << " at time " << time <<
                   " and custom_tool_frame [" << tool_name << "]");
